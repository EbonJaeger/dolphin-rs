--- conflicted
+++ resolved
@@ -73,17 +73,12 @@
         warn!("| Discord bot token is either missing or invalid!                                               |");
         warn!("|                                                                                               |");
         warn!("| Create a Discord bot here:                                                                    |");
-<<<<<<< HEAD
-        warn!("| https://discord.com/developers/applications/me                                             |");
         warn!("|                                                                                               |");
         warn!("| Copy the token into your config file, and add the bot to your server with this URL:           |");
-        warn!("| https://discord.com/oauth2/authorize?client_id=<BOT CLIENT ID>&permissions=10240&scope=bot |");
-=======
         warn!("| https://discord.com/developers/applications/me                                                |");
         warn!("|                                                                                               |");
         warn!("| Copy the token into your config file, and add the bot to your server with this URL:           |");
         warn!("| https://discord.com/oauth2/authorize?client_id=<BOT CLIENT ID>&permissions=10240&scope=bot    |");
->>>>>>> bca1a76f
         warn!("+-----------------------------------------------------------------------------------------------+");
         process::exit(0);
     }
